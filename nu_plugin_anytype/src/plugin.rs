use anytype_rs::AnytypeClient;
use nu_plugin::Plugin;
use nu_protocol::ShellError;
use serde::{Deserialize, Serialize};
use std::sync::{Arc, RwLock};

use crate::cache::Resolver;

/// Configuration for the Anytype plugin
#[derive(Debug, Clone, Serialize, Deserialize)]
pub struct PluginConfig {
    /// Default space for commands when none specified
    pub default_space: Option<String>,
    /// Cache TTL in seconds
    pub cache_ttl: u64,
    /// Case-insensitive name resolution
    pub case_insensitive: bool,
    /// API endpoint
    pub api_endpoint: String,
}

impl Default for PluginConfig {
    fn default() -> Self {
        Self {
            default_space: None,
            cache_ttl: 300, // 5 minutes
            case_insensitive: true,
            api_endpoint: "http://localhost:31009".to_string(),
        }
    }
}

impl PluginConfig {
    /// Load configuration from file or use defaults
    pub fn load_or_default() -> Self {
        // TODO: Implement config file loading from ~/.config/anytype-cli/plugin.toml
        // For now, return defaults
        Self::default()
    }
}

/// Main plugin struct with state management
pub struct AnytypePlugin {
    /// Tokio runtime for executing async operations from sync plugin context
    runtime: Arc<tokio::runtime::Runtime>,
    /// Shared client with authentication
    client: Arc<RwLock<Option<Arc<AnytypeClient>>>>,
    /// Resolver with cache
    resolver: Arc<RwLock<Option<Arc<Resolver>>>>,
    /// Plugin configuration
    pub config: PluginConfig,
}

#[allow(clippy::result_large_err)]
impl AnytypePlugin {
    pub fn new() -> Self {
        Self {
            runtime: Arc::new(
                tokio::runtime::Runtime::new().expect("Failed to create Tokio runtime"),
            ),
            client: Arc::new(RwLock::new(None)),
            resolver: Arc::new(RwLock::new(None)),
            config: PluginConfig::load_or_default(),
        }
    }

    /// Initialize client from stored JWT token
    pub fn init_client(&self) -> Result<(), ShellError> {
        let token = self.load_auth_token()?;
        let mut client = anytype_rs::AnytypeClient::with_config(anytype_rs::ClientConfig {
            base_url: self.config.api_endpoint.clone(),
            ..Default::default()
        })
        .map_err(crate::error::convert_anytype_error)?;

        client.set_api_key(token);
        let client = Arc::new(client);

        let resolver = Arc::new(Resolver::new(client.clone(), self.config.cache_ttl));

        *self.client.write().unwrap() = Some(client);
        *self.resolver.write().unwrap() = Some(resolver);

        Ok(())
    }

    /// Load authentication token from existing CLI config
    fn load_auth_token(&self) -> Result<String, ShellError> {
        let config_dir = dirs::config_dir()
            .ok_or_else(|| ShellError::GenericError {
                error: "Configuration error".to_string(),
                msg: "Could not determine config directory".to_string(),
                span: None,
                help: None,
                inner: vec![],
            })?
            .join("anytype-cli");

        let key_file = config_dir.join("api_key");

        if key_file.exists() {
            let api_key = std::fs::read_to_string(&key_file)
                .map_err(|e| ShellError::GenericError {
                    error: "Failed to read API key".to_string(),
                    msg: e.to_string(),
                    span: None,
                    help: Some("Check file permissions".to_string()),
                    inner: vec![],
                })?
                .trim()
                .to_string();

            if api_key.is_empty() {
                return Err(ShellError::GenericError {
                    error: "Authentication required".to_string(),
                    msg: "API key file is empty".to_string(),
                    span: None,
                    help: Some("Run `anytype auth create` to authenticate".to_string()),
                    inner: vec![],
                });
            }

            Ok(api_key)
        } else {
            Err(ShellError::GenericError {
                error: "Authentication required".to_string(),
                msg: "No API key found".to_string(),
                span: None,
                help: Some("Run `anytype auth create` to authenticate".to_string()),
                inner: vec![],
            })
        }
    }

    /// Execute async operation in sync context
    pub fn run_async<F, T>(&self, f: F) -> Result<T, ShellError>
    where
        F: std::future::Future<Output = Result<T, anytype_rs::AnytypeError>>,
    {
        self.runtime
            .block_on(f)
            .map_err(crate::error::convert_anytype_error)
    }

    /// Get resolver (initializing if needed)
    pub fn resolver(&self) -> Result<Arc<Resolver>, ShellError> {
        {
            let resolver = self.resolver.read().unwrap();
            if resolver.is_some() {
                return Ok(Arc::clone(resolver.as_ref().unwrap()));
            }
        }
        // Initialize if not present
        self.init_client()?;
        let resolver = self.resolver.read().unwrap();
        Ok(Arc::clone(
            resolver
                .as_ref()
                .expect("Resolver should be initialized at this point"),
        ))
    }

    /// Get client (initializing if needed)
    pub fn client(&self) -> Result<Arc<AnytypeClient>, ShellError> {
        {
            let client = self.client.read().unwrap();
            if client.is_some() {
                return Ok(Arc::clone(client.as_ref().unwrap()));
            }
        }
        // Initialize if not present
        self.init_client()?;
        let client = self.client.read().unwrap();
        Ok(Arc::clone(
            client
                .as_ref()
                .expect("Client should be initialized at this point"),
        ))
    }
}

impl Plugin for AnytypePlugin {
    fn version(&self) -> String {
        env!("CARGO_PKG_VERSION").into()
    }

    fn commands(&self) -> Vec<Box<dyn nu_plugin::PluginCommand<Plugin = Self>>> {
        vec![
            Box::new(crate::commands::AuthCreate),
            Box::new(crate::commands::AuthDelete),
            Box::new(crate::commands::AuthStatus),
            Box::new(crate::commands::SpaceList),
            Box::new(crate::commands::SpaceGet),
            Box::new(crate::commands::SpaceCreate),
            Box::new(crate::commands::TypeList),
            Box::new(crate::commands::TypeGet),
            Box::new(crate::commands::ObjectList),
            Box::new(crate::commands::ObjectGet),
            Box::new(crate::commands::MemberList),
            Box::new(crate::commands::TemplateList),
            Box::new(crate::commands::Search),
<<<<<<< HEAD
            Box::new(crate::commands::TagList),
            Box::new(crate::commands::TagGet),
            Box::new(crate::commands::TagCreate),
            Box::new(crate::commands::TagUpdate),
            Box::new(crate::commands::TagDelete),
=======
            Box::new(crate::commands::ListAdd),
            Box::new(crate::commands::ListViews),
            Box::new(crate::commands::ListObjects),
            Box::new(crate::commands::ListRemove),
>>>>>>> 7f97201b
            Box::new(crate::commands::ResolveSpace),
            Box::new(crate::commands::ResolveType),
            Box::new(crate::commands::ResolveObject),
            Box::new(crate::commands::CacheClear),
            Box::new(crate::commands::CacheStats),
        ]
    }
}

impl Default for AnytypePlugin {
    fn default() -> Self {
        Self::new()
    }
}<|MERGE_RESOLUTION|>--- conflicted
+++ resolved
@@ -199,18 +199,15 @@
             Box::new(crate::commands::MemberList),
             Box::new(crate::commands::TemplateList),
             Box::new(crate::commands::Search),
-<<<<<<< HEAD
             Box::new(crate::commands::TagList),
             Box::new(crate::commands::TagGet),
             Box::new(crate::commands::TagCreate),
             Box::new(crate::commands::TagUpdate),
             Box::new(crate::commands::TagDelete),
-=======
             Box::new(crate::commands::ListAdd),
             Box::new(crate::commands::ListViews),
             Box::new(crate::commands::ListObjects),
             Box::new(crate::commands::ListRemove),
->>>>>>> 7f97201b
             Box::new(crate::commands::ResolveSpace),
             Box::new(crate::commands::ResolveType),
             Box::new(crate::commands::ResolveObject),
