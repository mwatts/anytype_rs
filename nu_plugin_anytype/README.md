# Nushell Plugin for Anytype

A Nushell plugin that brings Anytype data into your shell workflows with powerful pipeline support and name-based access.

**Status:** ✅ **Production Ready** - Compatible with Nushell 0.106.1

## Features

- 🔤 **Name-based access** - Use human-readable names instead of IDs
- 🔄 **Pipeline integration** - Compose commands with Nushell's pipeline
- 🎯 **Smart context** - Automatic context propagation through pipelines
- ⚡ **Fast caching** - TTL-based caching with intelligent invalidation
- 🔍 **Powerful search** - Global and space-specific search with filtering
- 🔐 **Secure auth** - Challenge-response authentication flow

## Quick Start

### Prerequisites

- Nushell 0.106.1 or later
- Anytype app running locally on `localhost:31009`

### Installation

```bash
# 1. Build the plugin
cd nu_plugin_anytype
cargo build --release

# 2. Register with Nushell
nu -c "plugin add target/release/nu_plugin_anytype"

# 3. Restart Nushell
exit  # then reopen
```

### First Steps

```nushell
# Authenticate with your local Anytype app
anytype auth create

# List your spaces
anytype space list

# List objects in a space
anytype object list --space "Work"

# Search for content
anytype search "meeting notes" --space "Work"
```

## Commands

### Authentication (3 commands)

```nushell
anytype auth create   # Authenticate with local Anytype app
anytype auth status   # Check authentication status
anytype auth delete   # Remove stored credentials
```

### Spaces (3 commands)

```nushell
anytype space list                    # List all spaces
anytype space get <name>              # Get space by name
anytype space create <name>           # Create new space
  --description <text>                # Optional description
```

### Types (2 commands)

```nushell
anytype type list [--space <name>]   # List types in a space
anytype type get <name> [--space <name>]  # Get type by name
```

### Objects (2 commands)

```nushell
anytype object list [--space <name>]      # List objects in a space
anytype object get <name> [--space <name>] # Get object by name
```

### Search (1 command)

```nushell
anytype search <query> [--space <name>]  # Search for objects
  --limit <n>                            # Max results (default: 100)
  --offset <n>                           # Skip first n results
  --sort <property>                      # Sort by property
  --direction <asc|desc>                 # Sort direction
```

**Sort properties:** `created_date`, `last_modified_date`, `last_opened_date`, `name`

### Lists/Collections (4 commands)

```nushell
anytype list add <list> [--space <name>]     # Add objects to a list
  --objects <ids>                             # Object IDs to add (comma-separated)

anytype list views <list> [--space <name>]   # Get views for a list
  
anytype list objects <list> [--space <name>] # Get objects in a list
  --limit <n>                                 # Max objects to return

anytype list remove <list> [--space <name>]  # Remove object from list
  --object <id>                               # Object ID to remove
```

### Members & Templates (2 commands)

```nushell
anytype member list [--space <name>]    # List space members
anytype template list [--space <name>]  # List templates
```

### Tags (5 commands)

```nushell
anytype tag list <property> [--space <name>]   # List tags for a property
anytype tag get <name> --property <name> [--space <name>]  # Get tag by name
anytype tag create <name> --property <name> [--space <name>]  # Create new tag
  --color <color>                              # Optional color
anytype tag update <name> --property <name> [--space <name>]  # Update tag
  --new-name <name>                            # Optional new name
  --color <color>                              # Optional new color
anytype tag delete <name> --property <name> [--space <name>]  # Delete tag
```

**Colors:** `grey`, `yellow`, `orange`, `red`, `pink`, `purple`, `blue`, `ice`, `teal`, `lime`

### Resolution & Cache (5 commands)

```nushell
anytype resolve space <name>                   # Resolve space name to ID
anytype resolve type <name> [--space <name>]   # Resolve type name to ID
anytype resolve object <name> [--space <name>] # Resolve object name to ID
anytype cache clear                            # Clear all caches
anytype cache stats                            # Show cache statistics
```

## Pipeline Examples

### Basic Pipelines

```nushell
# Get a space and list its objects
anytype space get "Work" | anytype object list

# Search within a space from pipeline
anytype space get "Personal" | anytype search "todo"

# Filter and select specific fields
anytype space get "Archive"
| anytype object list
| where type_key == "ot_note"
| select name snippet
```

### Advanced Workflows

```nushell
# Export objects to JSON
anytype space get "Archive"
| anytype object list
| select name type_key properties
| to json
| save archive.json

# Find and sort tasks
anytype search "project" --space "Work"
| where type_key == "ot_task"
| where properties.status == "in_progress"
| sort-by properties.due_date

# Search with pagination
anytype search "notes" --limit 20 --offset 40

# Search and sort by modification date
anytype search "docs" --sort last_modified_date --direction desc

<<<<<<< HEAD
# Work with tags (requires property context)
anytype tag list "Status" --property "Task Status" --space "Work"

# Pipeline tag operations from property context
# (Note: property commands not yet implemented - placeholder example)
# anytype property get "Status" --space "Work" | anytype tag list
=======
# Get objects from a list/collection
anytype list objects "My Tasks" --space "Work" --limit 10

# Add search results to a collection
anytype search "urgent" --space "Work"
| get id
| anytype list add "Priority Items" --objects $in --space "Work"

# Get list views and filter
anytype list views "Projects" --space "Work"
| where layout == "table"
>>>>>>> 7f97201b
```

## Configuration

Create `~/.config/anytype-cli/plugin.toml` to customize behavior:

```toml
default_space = "Work"                    # Default space for commands
cache_ttl = 300                           # Cache TTL in seconds (5 min)
case_insensitive = true                   # Case-insensitive name matching
api_endpoint = "http://localhost:31009"  # Anytype API endpoint
```

### Using Default Space

With `default_space` configured, you can omit the `--space` flag:

```nushell
# Without default_space
anytype object list --space "Work"

# With default_space = "Work"
anytype object list  # Automatically uses "Work"
```

## Context Flow

The plugin resolves context (space, type) from multiple sources with this priority:

1. **Command flags** - `--space "Work"`
2. **Pipeline input** - `anytype space get "Work" | anytype object list`
3. **Configuration** - `default_space` in plugin.toml
4. **Error** - If no context is available

Example:

```nushell
# Context from flag (highest priority)
anytype object list --space "Personal"

# Context from pipeline
anytype space get "Work" | anytype object list

# Context from config (lowest priority)
anytype object list  # Uses default_space from config
```

## Troubleshooting

### Authentication Issues

```nushell
# Re-authenticate
anytype auth create

# Check authentication status
anytype auth status
```

### Cache Issues

```nushell
# Clear cache
anytype cache clear

# View cache statistics
anytype cache stats
```

### Enable Debug Logging

```bash
RUST_LOG=debug nu -c "anytype space list"
```

### Common Errors

**"Authentication required"**
- Run `anytype auth create` to authenticate with your local Anytype app

**"No space found with name 'X'"**
- Check space name with `anytype space list`
- Space names are case-sensitive

**"Space context required"**
- Add `--space <name>` flag, or
- Use pipeline: `anytype space get "X" | anytype object list`, or
- Set `default_space` in `~/.config/anytype-cli/plugin.toml`

## Type Keys vs Type IDs

The plugin handles two types of identifiers:

- **type_key** - Global identifier across all spaces (e.g., `ot_page`, `ot_note`, `ot_task`)
- **type_id** - Space-specific instance ID for a type

You don't need to worry about this distinction - the plugin handles conversions automatically.

## Development

```bash
# Build
cargo build

<<<<<<< HEAD
# Run tests (39 tests)
=======
# Run tests (43 integration tests)
>>>>>>> 7f97201b
cargo test

# Check code quality
cargo clippy

# Build release version
cargo build --release
```

## Architecture

See [ARCHITECTURE.md](ARCHITECTURE.md) for technical design details.

## License

Same as anytype_rs project (GPL-3.0).

## Contributing

This plugin is part of the [anytype_rs](https://github.com/mwatts/anytype_rs) project.<|MERGE_RESOLUTION|>--- conflicted
+++ resolved
@@ -182,14 +182,12 @@
 # Search and sort by modification date
 anytype search "docs" --sort last_modified_date --direction desc
 
-<<<<<<< HEAD
 # Work with tags (requires property context)
 anytype tag list "Status" --property "Task Status" --space "Work"
 
 # Pipeline tag operations from property context
 # (Note: property commands not yet implemented - placeholder example)
 # anytype property get "Status" --space "Work" | anytype tag list
-=======
 # Get objects from a list/collection
 anytype list objects "My Tasks" --space "Work" --limit 10
 
@@ -201,7 +199,6 @@
 # Get list views and filter
 anytype list views "Projects" --space "Work"
 | where layout == "table"
->>>>>>> 7f97201b
 ```
 
 ## Configuration
@@ -306,11 +303,7 @@
 # Build
 cargo build
 
-<<<<<<< HEAD
-# Run tests (39 tests)
-=======
 # Run tests (43 integration tests)
->>>>>>> 7f97201b
 cargo test
 
 # Check code quality
