/// Integration tests for Nushell plugin commands
///
/// These tests use nu-plugin-test-support to test commands in a realistic
/// Nushell environment without requiring a running Anytype instance.
use nu_plugin_test_support::PluginTest;
use nu_protocol::{ShellError, Span};

/// Helper to create the plugin test instance
fn create_plugin_test() -> Result<PluginTest, ShellError> {
    PluginTest::new(
        "anytype",
        nu_plugin_anytype::AnytypePlugin::new().into(),
    )
}

#[test]
fn test_plugin_creates_successfully() -> Result<(), ShellError> {
    let _plugin = create_plugin_test()?;
    Ok(())
}

// ============================================================================
// Authentication Commands Tests
// ============================================================================

#[test]
fn test_auth_status_without_credentials() -> Result<(), ShellError> {
    let pipeline = create_plugin_test()?.eval("anytype auth status")?;
    let value = pipeline.into_value(Span::test_data())?;

    // Should return a record with status = "not_authenticated"
    let record = value.as_record()?;
    let status = record.get("status").expect("Should have status field");
    assert_eq!(status.as_str()?, "not_authenticated");
    Ok(())
}

#[test]
fn test_auth_delete_is_safe_when_no_credentials() -> Result<(), ShellError> {
    // Should not panic even if no credentials exist
    let result = create_plugin_test()?.eval("anytype auth delete");

    // May succeed (no-op) or fail gracefully
    let _ = result;
    Ok(())
}

// ============================================================================
// Cache Commands Tests
// ============================================================================

#[test]
fn test_cache_clear_requires_auth() -> Result<(), ShellError> {
    let result = create_plugin_test()?.eval("anytype cache clear");

    // Should fail with authentication error
    assert!(result.is_err());
    Ok(())
}

#[test]
fn test_cache_stats_requires_auth() -> Result<(), ShellError> {
    let result = create_plugin_test()?.eval("anytype cache stats");

    // Should fail with authentication error
    assert!(result.is_err());
    Ok(())
}

// ============================================================================
// Resolve Commands Tests (without authentication)
// ============================================================================

#[test]
fn test_resolve_space_requires_auth() -> Result<(), ShellError> {
    let result = create_plugin_test()?.eval("anytype resolve space 'Work'");

    // Should fail with authentication error
    assert!(result.is_err());
    Ok(())
}

#[test]
fn test_resolve_type_requires_auth() -> Result<(), ShellError> {
    let result = create_plugin_test()?.eval("anytype resolve type 'Task' --space 'Work'");

    // Should fail with authentication error
    assert!(result.is_err());
    Ok(())
}

#[test]
fn test_resolve_object_requires_auth() -> Result<(), ShellError> {
    let result = create_plugin_test()?.eval("anytype resolve object 'MyObject' --space 'Work'");

    // Should fail with authentication error
    assert!(result.is_err());
    Ok(())
}

// ============================================================================
// Space Commands Tests (without authentication)
// ============================================================================

#[test]
fn test_space_list_requires_auth() -> Result<(), ShellError> {
    let result = create_plugin_test()?.eval("anytype space list");

    // Should fail with authentication error
    assert!(result.is_err());
    Ok(())
}

#[test]
fn test_space_get_requires_auth() -> Result<(), ShellError> {
    let result = create_plugin_test()?.eval("anytype space get 'Work'");

    // Should fail with authentication error
    assert!(result.is_err());
    Ok(())
}

#[test]
fn test_space_create_requires_auth() -> Result<(), ShellError> {
    let result = create_plugin_test()?.eval("anytype space create 'TestSpace'");

    // Should fail with authentication error
    assert!(result.is_err());
    Ok(())
}

#[test]
fn test_space_create_with_description() -> Result<(), ShellError> {
    let result = create_plugin_test()?
        .eval("anytype space create 'TestSpace' --description 'A test space'");

    // Should fail with authentication error (but command parsing should work)
    assert!(result.is_err());
    Ok(())
}

// ============================================================================
// Type Commands Tests (without authentication)
// ============================================================================

#[test]
fn test_type_list_requires_space_context() -> Result<(), ShellError> {
    let result = create_plugin_test()?.eval("anytype type list");

    // Should fail with either auth error or context error
    assert!(result.is_err());
    Ok(())
}

#[test]
fn test_type_list_with_space_flag() -> Result<(), ShellError> {
    let result = create_plugin_test()?.eval("anytype type list --space 'Work'");

    // Should fail with authentication error
    assert!(result.is_err());
    Ok(())
}

#[test]
fn test_type_get_requires_space_context() -> Result<(), ShellError> {
    let result = create_plugin_test()?.eval("anytype type get 'Task'");

    // Should fail with either auth error or context error
    assert!(result.is_err());
    Ok(())
}

// ============================================================================
// Object Commands Tests (without authentication)
// ============================================================================

#[test]
fn test_object_list_requires_space_context() -> Result<(), ShellError> {
    let result = create_plugin_test()?.eval("anytype object list");

    // Should fail with either auth error or context error
    assert!(result.is_err());
    Ok(())
}

#[test]
fn test_object_list_with_space_flag() -> Result<(), ShellError> {
    let result = create_plugin_test()?.eval("anytype object list --space 'Work'");

    // Should fail with authentication error
    assert!(result.is_err());
    Ok(())
}

#[test]
fn test_object_get_requires_space_context() -> Result<(), ShellError> {
    let result = create_plugin_test()?.eval("anytype object get 'MyObject'");

    // Should fail with either auth error or context error
    assert!(result.is_err());
    Ok(())
}

// ============================================================================
// Search Commands Tests (without authentication)
// ============================================================================

#[test]
fn test_search_global_requires_auth() -> Result<(), ShellError> {
    let result = create_plugin_test()?.eval("anytype search 'notes'");

    // Should fail with authentication error
    assert!(result.is_err());
    Ok(())
}

#[test]
fn test_search_with_space_requires_auth() -> Result<(), ShellError> {
    let result = create_plugin_test()?.eval("anytype search 'notes' --space 'Work'");

    // Should fail with authentication error
    assert!(result.is_err());
    Ok(())
}

#[test]
fn test_search_with_pagination_flags() -> Result<(), ShellError> {
    let result = create_plugin_test()?
        .eval("anytype search 'notes' --limit 10 --offset 5");

    // Should fail with authentication error (but flags should parse correctly)
    assert!(result.is_err());
    Ok(())
}

#[test]
fn test_search_with_sort_flags() -> Result<(), ShellError> {
    let result = create_plugin_test()?
        .eval("anytype search 'notes' --sort created_date --direction asc");

    // Should fail with authentication error (but flags should parse correctly)
    assert!(result.is_err());
    Ok(())
}

// ============================================================================
// Member Commands Tests (without authentication)
// ============================================================================

#[test]
fn test_member_list_requires_space_context() -> Result<(), ShellError> {
    let result = create_plugin_test()?.eval("anytype member list");

    // Should fail with either auth error or context error
    assert!(result.is_err());
    Ok(())
}

#[test]
fn test_member_list_with_space_flag() -> Result<(), ShellError> {
    let result = create_plugin_test()?.eval("anytype member list --space 'Work'");

    // Should fail with authentication error
    assert!(result.is_err());
    Ok(())
}

// ============================================================================
// Template Commands Tests (without authentication)
// ============================================================================

#[test]
fn test_template_list_requires_space_context() -> Result<(), ShellError> {
    let result = create_plugin_test()?.eval("anytype template list");

    // Should fail with either auth error or context error
    assert!(result.is_err());
    Ok(())
}

#[test]
fn test_template_list_with_space_flag() -> Result<(), ShellError> {
    let result = create_plugin_test()?.eval("anytype template list --space 'Work'");

    // Should fail with authentication error
    assert!(result.is_err());
    Ok(())
}

// ============================================================================
// List Commands Tests (without authentication)
// ============================================================================

#[test]
fn test_list_add_requires_space_context() -> Result<(), ShellError> {
    let result = create_plugin_test()?.eval("anytype list add 'MyList' --objects ['obj1', 'obj2']");

    // Should fail with either auth error or context error
    assert!(result.is_err());
    Ok(())
}

#[test]
fn test_list_add_with_space_flag() -> Result<(), ShellError> {
    let result = create_plugin_test()?.eval("anytype list add 'MyList' --objects ['obj1', 'obj2'] --space 'Work'");

    // Should fail with authentication error
    assert!(result.is_err());
    Ok(())
}

#[test]
fn test_list_add_requires_objects_flag() -> Result<(), ShellError> {
    let result = create_plugin_test()?.eval("anytype list add 'MyList' --space 'Work'");

    // Should fail because --objects flag is missing
    assert!(result.is_err());
    Ok(())
}

#[test]
fn test_list_views_requires_space_context() -> Result<(), ShellError> {
    let result = create_plugin_test()?.eval("anytype list views 'MyList'");

    // Should fail with either auth error or context error
    assert!(result.is_err());
    Ok(())
}

#[test]
fn test_list_views_with_space_flag() -> Result<(), ShellError> {
    let result = create_plugin_test()?.eval("anytype list views 'MyList' --space 'Work'");

    // Should fail with authentication error
    assert!(result.is_err());
    Ok(())
}

#[test]
fn test_list_objects_requires_space_context() -> Result<(), ShellError> {
    let result = create_plugin_test()?.eval("anytype list objects 'MyList'");

    // Should fail with either auth error or context error
    assert!(result.is_err());
    Ok(())
}

#[test]
fn test_list_objects_with_space_flag() -> Result<(), ShellError> {
    let result = create_plugin_test()?.eval("anytype list objects 'MyList' --space 'Work'");

    // Should fail with authentication error
    assert!(result.is_err());
    Ok(())
}

#[test]
fn test_list_objects_with_limit() -> Result<(), ShellError> {
    let result = create_plugin_test()?.eval("anytype list objects 'MyList' --space 'Work' --limit 10");

    // Should fail with authentication error (but limit flag should parse correctly)
    assert!(result.is_err());
    Ok(())
}

#[test]
fn test_list_remove_requires_space_context() -> Result<(), ShellError> {
    let result = create_plugin_test()?.eval("anytype list remove 'MyList' --object 'obj1'");

    // Should fail with either auth error or context error
    assert!(result.is_err());
    Ok(())
}

#[test]
fn test_list_remove_with_space_flag() -> Result<(), ShellError> {
    let result = create_plugin_test()?.eval("anytype list remove 'MyList' --object 'obj1' --space 'Work'");

    // Should fail with authentication error
    assert!(result.is_err());
    Ok(())
}

#[test]
fn test_list_remove_requires_object_flag() -> Result<(), ShellError> {
    let result = create_plugin_test()?.eval("anytype list remove 'MyList' --space 'Work'");

    // Should fail because --object flag is missing
    assert!(result.is_err());
    Ok(())
}

// ============================================================================
// Command Signature Tests
// ============================================================================

#[test]
fn test_all_commands_are_registered() -> Result<(), ShellError> {
    let mut plugin = create_plugin_test()?;

    // Try to get help for each command category
    // If the command doesn't exist, these will fail
    let commands = vec![
        "anytype auth",
        "anytype space",
        "anytype type",
        "anytype object",
        "anytype property",
        "anytype search",
        "anytype member",
        "anytype template",
        "anytype list",
        "anytype resolve",
        "anytype cache",
    ];

    for cmd in commands {
        // Just verify the command namespace exists
        // We can't test help directly, but we can verify eval doesn't panic
        let _ = plugin.eval(&format!("{} --help", cmd));
    }

    Ok(())
}

// ============================================================================
// Error Message Tests
// ============================================================================

#[test]
fn test_authentication_error_message_is_helpful() -> Result<(), ShellError> {
    let result = create_plugin_test()?.eval("anytype space list");

    match result {
        Err(err) => {
            let msg = format!("{:?}", err);
            // Should mention authentication or auth
            assert!(
                msg.to_lowercase().contains("auth") ||
                msg.to_lowercase().contains("credentials")
            );
        }
        Ok(_) => panic!("Expected authentication error"),
    }

    Ok(())
}

#[test]
fn test_context_error_message_is_helpful() -> Result<(), ShellError> {
    // This would need a mock authenticated client to test properly
    // For now, we just verify the command structure is correct
    let result = create_plugin_test()?.eval("anytype object list");

    // Should fail (either auth or context error)
    assert!(result.is_err());
    Ok(())
}

// ============================================================================
// Custom Value Tests
// ============================================================================

#[test]
fn test_custom_value_helpers() {
    use nu_plugin_anytype::AnytypeValue;

    let space = AnytypeValue::Space {
        id: "sp_123".to_string(),
        name: "Work".to_string(),
        description: None,
        icon: None,
    };

    assert_eq!(space.id(), "sp_123");
    assert_eq!(space.space_id(), Some("sp_123"));
    assert_eq!(space.name(), "Work");
    assert_eq!(space.type_id(), None);
}

#[test]
fn test_custom_value_object_with_context() {
    use nu_plugin_anytype::AnytypeValue;

    let object = AnytypeValue::Object {
        id: "obj_456".to_string(),
        name: Some("My Task".to_string()),
        properties: serde_json::json!({}),
        markdown: None,
        snippet: None,
        space_id: "sp_123".to_string(),
        type_id: "ty_789".to_string(),
        type_key: "ot_task".to_string(),
    };

    assert_eq!(object.id(), "obj_456");
    assert_eq!(object.space_id(), Some("sp_123"));
    assert_eq!(object.type_id(), Some("ty_789"));
    assert_eq!(object.type_key(), Some("ot_task"));
    assert_eq!(object.name(), "My Task");
}

#[test]
fn test_custom_value_name_fallback() {
    use nu_plugin_anytype::AnytypeValue;

    // Object with no name but with snippet
    let object = AnytypeValue::Object {
        id: "obj_456".to_string(),
        name: None,
        properties: serde_json::json!({}),
        markdown: None,
        snippet: Some("A preview snippet".to_string()),
        space_id: "sp_123".to_string(),
        type_id: "ty_789".to_string(),
        type_key: "ot_note".to_string(),
    };

    assert_eq!(object.name(), "A preview snippet");

    // Object with no name and no snippet - should fall back to ID
    let object_no_name = AnytypeValue::Object {
        id: "obj_456".to_string(),
        name: None,
        properties: serde_json::json!({}),
        markdown: None,
        snippet: None,
        space_id: "sp_123".to_string(),
        type_id: "ty_789".to_string(),
        type_key: "ot_note".to_string(),
    };

    assert_eq!(object_no_name.name(), "obj_456");
}

// ============================================================================
// Property Commands Tests (without authentication)
// ============================================================================

#[test]
fn test_property_list_requires_space_context() -> Result<(), ShellError> {
    let result = create_plugin_test()?.eval("anytype property list");

    // Should fail with either auth error or context error
    assert!(result.is_err());
    Ok(())
}

#[test]
fn test_property_list_with_space_flag() -> Result<(), ShellError> {
    let result = create_plugin_test()?.eval("anytype property list --space 'Work'");

    // Should fail with authentication error
    assert!(result.is_err());
    Ok(())
}

#[test]
fn test_property_get_requires_space_context() -> Result<(), ShellError> {
    let result = create_plugin_test()?.eval("anytype property get 'MyProperty'");

    // Should fail with either auth error or context error
    assert!(result.is_err());
    Ok(())
}

#[test]
fn test_property_get_with_space_flag() -> Result<(), ShellError> {
    let result = create_plugin_test()?.eval("anytype property get 'MyProperty' --space 'Work'");

    // Should fail with authentication error
    assert!(result.is_err());
    Ok(())
}

#[test]
fn test_property_create_requires_name() -> Result<(), ShellError> {
    let result = create_plugin_test()?.eval("anytype property create");

    // Should fail with missing argument error
    assert!(result.is_err());
    Ok(())
}

#[test]
fn test_property_create_with_format_flag() -> Result<(), ShellError> {
    let result = create_plugin_test()?.eval("anytype property create 'Status' --format select --space 'Work'");

    // Should fail with authentication error (but flags should parse correctly)
    assert!(result.is_err());
    Ok(())
}

#[test]
fn test_property_update_requires_name() -> Result<(), ShellError> {
    let result = create_plugin_test()?.eval("anytype property update");

    // Should fail with missing argument error
    assert!(result.is_err());
    Ok(())
}

<<<<<<< HEAD
// ============================================================================
// Import Commands Tests
// ============================================================================

#[test]
fn test_import_markdown_requires_file_arg() -> Result<(), ShellError> {
    let result = create_plugin_test()?.eval("anytype import markdown");

    // Should fail - missing required file argument
=======
#[test]
fn test_property_update_with_new_name_flag() -> Result<(), ShellError> {
    let result = create_plugin_test()?.eval("anytype property update 'OldName' --new-name 'NewName' --space 'Work'");

    // Should fail with authentication error (but flags should parse correctly)
>>>>>>> d025b346
    assert!(result.is_err());
    Ok(())
}

#[test]
<<<<<<< HEAD
fn test_import_markdown_requires_space_flag() -> Result<(), ShellError> {
    let result = create_plugin_test()?.eval("anytype import markdown 'test.md' --type 'Page'");

    // Should fail - missing space context
=======
fn test_property_delete_requires_name() -> Result<(), ShellError> {
    let result = create_plugin_test()?.eval("anytype property delete");

    // Should fail with missing argument error
>>>>>>> d025b346
    assert!(result.is_err());
    Ok(())
}

#[test]
<<<<<<< HEAD
fn test_import_markdown_requires_type_flag() -> Result<(), ShellError> {
    let result = create_plugin_test()?.eval("anytype import markdown 'test.md' --space 'Work'");

    // Should fail - missing type flag
=======
fn test_property_delete_with_space_flag() -> Result<(), ShellError> {
    let result = create_plugin_test()?.eval("anytype property delete 'MyProperty' --space 'Work'");

    // Should fail with authentication error
>>>>>>> d025b346
    assert!(result.is_err());
    Ok(())
}

#[test]
<<<<<<< HEAD
fn test_import_markdown_with_all_required_flags() -> Result<(), ShellError> {
    let result = create_plugin_test()?.eval("anytype import markdown 'test.md' --space 'Work' --type 'Page'");

    // Should fail with file not found or authentication error (but command parsing should work)
    assert!(result.is_err());
    Ok(())
}

#[test]
fn test_import_markdown_with_dry_run_flag() -> Result<(), ShellError> {
    let result = create_plugin_test()?.eval("anytype import markdown 'test.md' --space 'Work' --type 'Page' --dry-run");

    // Should fail with file not found or authentication error (but command parsing should work)
    assert!(result.is_err());
    Ok(())
}

#[test]
fn test_import_markdown_with_verbose_flag() -> Result<(), ShellError> {
    let result = create_plugin_test()?.eval("anytype import markdown 'test.md' --space 'Work' --type 'Page' --verbose");

    // Should fail with file not found or authentication error (but command parsing should work)
    assert!(result.is_err());
    Ok(())
}

=======
fn test_custom_value_property_with_context() {
    use nu_plugin_anytype::AnytypeValue;

    let property = AnytypeValue::Property {
        id: "prop_123".to_string(),
        name: "Status".to_string(),
        key: "status".to_string(),
        format: "select".to_string(),
        space_id: "sp_456".to_string(),
        type_id: "ty_789".to_string(),
    };

    assert_eq!(property.id(), "prop_123");
    assert_eq!(property.name(), "Status");
    assert_eq!(property.space_id(), Some("sp_456"));
    assert_eq!(property.type_id(), Some("ty_789"));
}
>>>>>>> d025b346
<|MERGE_RESOLUTION|>--- conflicted
+++ resolved
@@ -600,7 +600,6 @@
     Ok(())
 }
 
-<<<<<<< HEAD
 // ============================================================================
 // Import Commands Tests
 // ============================================================================
@@ -610,51 +609,29 @@
     let result = create_plugin_test()?.eval("anytype import markdown");
 
     // Should fail - missing required file argument
-=======
-#[test]
-fn test_property_update_with_new_name_flag() -> Result<(), ShellError> {
-    let result = create_plugin_test()?.eval("anytype property update 'OldName' --new-name 'NewName' --space 'Work'");
-
-    // Should fail with authentication error (but flags should parse correctly)
->>>>>>> d025b346
-    assert!(result.is_err());
-    Ok(())
-}
-
-#[test]
-<<<<<<< HEAD
+    assert!(result.is_err());
+    Ok(())
+}
+
+#[test]
 fn test_import_markdown_requires_space_flag() -> Result<(), ShellError> {
     let result = create_plugin_test()?.eval("anytype import markdown 'test.md' --type 'Page'");
 
     // Should fail - missing space context
-=======
-fn test_property_delete_requires_name() -> Result<(), ShellError> {
-    let result = create_plugin_test()?.eval("anytype property delete");
-
-    // Should fail with missing argument error
->>>>>>> d025b346
-    assert!(result.is_err());
-    Ok(())
-}
-
-#[test]
-<<<<<<< HEAD
+    assert!(result.is_err());
+    Ok(())
+}
+
+#[test]
 fn test_import_markdown_requires_type_flag() -> Result<(), ShellError> {
     let result = create_plugin_test()?.eval("anytype import markdown 'test.md' --space 'Work'");
 
     // Should fail - missing type flag
-=======
-fn test_property_delete_with_space_flag() -> Result<(), ShellError> {
-    let result = create_plugin_test()?.eval("anytype property delete 'MyProperty' --space 'Work'");
-
-    // Should fail with authentication error
->>>>>>> d025b346
-    assert!(result.is_err());
-    Ok(())
-}
-
-#[test]
-<<<<<<< HEAD
+    assert!(result.is_err());
+    Ok(())
+}
+
+#[test]
 fn test_import_markdown_with_all_required_flags() -> Result<(), ShellError> {
     let result = create_plugin_test()?.eval("anytype import markdown 'test.md' --space 'Work' --type 'Page'");
 
@@ -681,22 +658,3 @@
     Ok(())
 }
 
-=======
-fn test_custom_value_property_with_context() {
-    use nu_plugin_anytype::AnytypeValue;
-
-    let property = AnytypeValue::Property {
-        id: "prop_123".to_string(),
-        name: "Status".to_string(),
-        key: "status".to_string(),
-        format: "select".to_string(),
-        space_id: "sp_456".to_string(),
-        type_id: "ty_789".to_string(),
-    };
-
-    assert_eq!(property.id(), "prop_123");
-    assert_eq!(property.name(), "Status");
-    assert_eq!(property.space_id(), Some("sp_456"));
-    assert_eq!(property.type_id(), Some("ty_789"));
-}
->>>>>>> d025b346
